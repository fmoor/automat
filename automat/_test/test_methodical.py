
"""
Tests for the public interface of Automat.
"""

from functools import reduce
from unittest import TestCase

from .. import MethodicalMachine

class MethodicalTests(TestCase):
    """
    Tests for L{MethodicalMachine}.
    """

    def test_oneTransition(self):
        """
        L{MethodicalMachine} provides a way for you to declare a state machine
        with inputs, outputs, and states as methods.  When you have declared an
        input, an output, and a state, calling the input method in that state
        will produce the specified output.
        """

        class Machination(object):
            machine = MethodicalMachine()
            @machine.input()
            def anInput(self):
                "an input"

            @machine.output()
            def anOutput(self):
                "an output"
                return "an-output-value"

            @machine.output()
            def anotherOutput(self):
                "another output"
                return "another-output-value"

            @machine.state(initial=True)
            def anState(self):
                "a state"

            @machine.state()
            def anotherState(self):
                "another state"

            anState.upon(anInput, enter=anotherState, outputs=[anOutput])
            anotherState.upon(anInput, enter=anotherState,
                              outputs=[anotherOutput])

        m = Machination()
        self.assertEqual(m.anInput(), ["an-output-value"])
        self.assertEqual(m.anInput(), ["another-output-value"])


    def test_machineItselfIsPrivate(self):
        """
        L{MethodicalMachine} is an implementation detail.  If you attempt to
        access it on an instance of your class, you will get an exception.
        However, since tools may need to access it for the purposes of, for
        example, visualization, you may access it on the class itself.
        """
        expectedMachine = MethodicalMachine()
        class Machination(object):
            machine = expectedMachine
        machination = Machination()
        with self.assertRaises(AttributeError) as cm:
            machination.machine
        self.assertIn("MethodicalMachine is an implementation detail",
                      str(cm.exception))
        self.assertIs(Machination.machine, expectedMachine)


    def test_outputsArePrivate(self):
        """
        One of the benefits of using a state machine is that your output method
        implementations don't need to take invalid state transitions into
        account - the methods simply won't be called.  This property would be
        broken if client code called output methods directly, so output methods
        are not directly visible under their names.
        """
        class Machination(object):
            machine = MethodicalMachine()
            counter = 0
            @machine.input()
            def anInput(self):
                "an input"
            @machine.output()
            def anOutput(self):
                self.counter += 1
            @machine.state(initial=True)
            def state(self):
                "a machine state"
            state.upon(anInput, enter=state, outputs=[anOutput])
        mach1 = Machination()
        mach1.anInput()
        self.assertEqual(mach1.counter, 1)
        mach2 = Machination()
        with self.assertRaises(AttributeError) as cm:
            mach2.anOutput
        self.assertEqual(mach2.counter, 0)

        self.assertIn(
            "Machination.anOutput is a state-machine output method; to "
            "produce this output, call an input method instead.",
            str(cm.exception)
        )


    def test_multipleMachines(self):
        """
        Two machines may co-exist happily on the same instance; they don't
        interfere with each other.
        """
        class MultiMach(object):
            a = MethodicalMachine()
            b = MethodicalMachine()

            @a.input()
            def inputA(self):
                "input A"
            @b.input()
            def inputB(self):
                "input B"
            @a.state(initial=True)
            def initialA(self):
                "initial A"
            @b.state(initial=True)
            def initialB(self):
                "initial B"
            @a.output()
            def outputA(self):
                return "A"
            @b.output()
            def outputB(self):
                return "B"
            initialA.upon(inputA, initialA, [outputA])
            initialB.upon(inputB, initialB, [outputB])

        mm = MultiMach()
        self.assertEqual(mm.inputA(), ["A"])
        self.assertEqual(mm.inputB(), ["B"])


    def test_collectOutputs(self):
        """
        Outputs can be combined with the "collector" argument to "upon".
        """
        import operator
        class Machine(object):
            m = MethodicalMachine()
            @m.input()
            def input(self):
                pass
            @m.output()
            def outputA(self):
                return "A"
            @m.output()
            def outputB(self):
                return "B"
            @m.state(initial=True)
            def state(self):
                pass
            state.upon(input, state, [outputA, outputB],
                       collector=lambda x: reduce(operator.add, x))
        m = Machine()
        self.assertEqual(m.input(), "AB")


    def test_methodName(self):
        """
        Input methods preserve their declared names.
        """
        class Mech(object):
            m = MethodicalMachine()
            @m.input()
            def declaredInputName(self):
                "an input"
            @m.state(initial=True)
            def aState(self):
                "state"
        m = Mech()
        with self.assertRaises(TypeError) as cm:
            m.declaredInputName("too", "many", "arguments")
        self.assertIn("declaredInputName", str(cm.exception))


    def test_inputWithArguments(self):
        """
        If an input takes an argument, it will pass that along to its output.
        """
        class Mechanism(object):
            m = MethodicalMachine()
            @m.input()
            def input(self, x, y=1):
                pass
            @m.state(initial=True)
            def state(self):
                pass
            @m.output()
            def output(self, x, y=1):
                self._x = x
                return x + y
            state.upon(input, state, [output])

        m = Mechanism()
        self.assertEqual(m.input(3), [4])
        self.assertEqual(m._x, 3)


    def test_inputOutputMismatch(self):
        """
        All the argument lists of the outputs for a given input must match; if
        one does not the call to C{upon} will raise a C{TypeError}.
        """
        class Mechanism(object):
            m = MethodicalMachine()
            @m.input()
            def nameOfInput(self, a):
                pass
            @m.output()
            def outputThatMatches(self, a):
                pass
            @m.output()
            def outputThatDoesntMatch(self, b):
                pass
            @m.state()
            def state(self):
                pass
            with self.assertRaises(TypeError) as cm:
                state.upon(nameOfInput, state, [outputThatMatches,
                                                outputThatDoesntMatch])
            self.assertIn("nameOfInput", str(cm.exception))
            self.assertIn("outputThatDoesntMatch", str(cm.exception))


<<<<<<< HEAD
    def test_multipleInitialStatesFailure(self):
        """
        A L{MethodicalMachine} can only have one initial state.
        """

        class WillFail(object):
            m = MethodicalMachine()

            @m.state(initial=True)
            def firstInitialState(self):
                "The first initial state -- this is OK."

            with self.assertRaises(ValueError):
                @m.state(initial=True)
                def secondInitialState(self):
                    "The second initial state -- results in a ValueError."
=======
    def test_badTransitionForCurrentState(self):
        """
        Calling any input method that lacks a transition for the machine's
        current state raises an informative C{NotImplementedError}.
        """

        class OnlyOnePath(object):
            m = MethodicalMachine()
            @m.state(initial=True)
            def start(self):
                "Start state."
            @m.state()
            def end(self):
                "End state."
            @m.input()
            def advance(self):
                "Move from start to end."
            @m.input()
            def deadEnd(self):
                "A transition from nowhere to nowhere."
            start.upon(advance, end, [])

        machine = OnlyOnePath()
        with self.assertRaises(NotImplementedError) as cm:
            machine.deadEnd()
        self.assertIn("deadEnd", str(cm.exception))
        self.assertIn("start", str(cm.exception))
        machine.advance()
        with self.assertRaises(NotImplementedError) as cm:
            machine.deadEnd()
        self.assertIn("deadEnd", str(cm.exception))
        self.assertIn("end", str(cm.exception))
>>>>>>> 376b5fbb


    def test_saveState(self):
        """
        L{MethodicalMachine.serializer} is a decorator that modifies its
        decoratee's signature to take a "state" object as its first argument,
        which is the "serialized" argument to the L{MethodicalMachine.state}
        decorator.
        """

        class Mechanism(object):
            m = MethodicalMachine()
            def __init__(self):
                self.value = 1
            @m.state(serialized="first-state", initial=True)
            def first(self):
                "First state."
            @m.state(serialized="second-state")
            def second(self):
                "Second state."
            @m.serializer()
            def save(self, state):
                return {
                    'machine-state': state,
                    'some-value': self.value,
                }

        self.assertEqual(
            Mechanism().save(),
            {
                "machine-state": "first-state",
                "some-value": 1,
            }
        )

    def test_restoreState(self):
        """
        L{MethodicalMachine.unserializer} decorates a function that becomes a
        machine-state unserializer; its return value is mapped to the
        C{serialized} parameter to C{state}, and the L{MethodicalMachine}
        associated with that instance's state is updated to that state.
        """

        class Mechanism(object):
            m = MethodicalMachine()
            def __init__(self):
                self.value = 1
                self.ranOutput = False
            @m.state(serialized="first-state", initial=True)
            def first(self):
                "First state."
            @m.state(serialized="second-state")
            def second(self):
                "Second state."
            @m.input()
            def input(self):
                pass
            @m.output()
            def output(self):
                self.value = 2
                self.ranOutput = True
                return 1
            @m.output()
            def output2(self):
                return 2
            first.upon(input, second, [output],
                       collector=lambda x: list(x)[0])
            second.upon(input, second, [output2],
                        collector=lambda x: list(x)[0])
            @m.serializer()
            def save(self, state):
                return {
                    'machine-state': state,
                    'some-value': self.value,
                }

            @m.unserializer()
            def _restore(self, blob):
                self.value = blob['some-value']
                return blob['machine-state']

            @classmethod
            def fromBlob(cls, blob):
                self = cls()
                self._restore(blob)
                return self

        m1 = Mechanism()
        m1.input()
        blob = m1.save()
        m2 = Mechanism.fromBlob(blob)
        self.assertEqual(m2.ranOutput, False)
        self.assertEqual(m2.input(), 2)
        self.assertEqual(
            m2.save(),
            {
                'machine-state': 'second-state',
                'some-value': 2,
            }
        )



# FIXME: error for wrong types on any call to _oneTransition
# FIXME: better public API for .upon; maybe a context manager?
# FIXME: when transitions are defined, validate that we can always get to
# terminal? do we care about this?
# FIXME: implementation (and use-case/example) for passing args from in to out

# FIXME: possibly these need some kind of support from core
# FIXME: wildcard state (in all states, when input X, emit Y and go to Z)
# FIXME: wildcard input (in state X, when any input, emit Y and go to Z)
# FIXME: combined wildcards (in any state for any input, emit Y go to Z)<|MERGE_RESOLUTION|>--- conflicted
+++ resolved
@@ -235,7 +235,6 @@
             self.assertIn("outputThatDoesntMatch", str(cm.exception))
 
 
-<<<<<<< HEAD
     def test_multipleInitialStatesFailure(self):
         """
         A L{MethodicalMachine} can only have one initial state.
@@ -252,7 +251,8 @@
                 @m.state(initial=True)
                 def secondInitialState(self):
                     "The second initial state -- results in a ValueError."
-=======
+
+
     def test_badTransitionForCurrentState(self):
         """
         Calling any input method that lacks a transition for the machine's
@@ -285,7 +285,6 @@
             machine.deadEnd()
         self.assertIn("deadEnd", str(cm.exception))
         self.assertIn("end", str(cm.exception))
->>>>>>> 376b5fbb
 
 
     def test_saveState(self):
