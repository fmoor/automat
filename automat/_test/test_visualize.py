--- conflicted
+++ resolved
@@ -1,10 +1,5 @@
-<<<<<<< HEAD
 from __future__ import print_function
 import functools
-import itertools
-=======
-import functools
->>>>>>> 07ec3f5f
 
 import os
 import subprocess
@@ -14,30 +9,18 @@
 
 from .._methodical import MethodicalMachine
 
-<<<<<<< HEAD
-from .._visualize import elementMaker, tableMaker, tool
 from .test_discover import isTwistedInstalled
 
-=======
->>>>>>> 07ec3f5f
 
 def isGraphvizModuleInstalled():
     """
     Is the graphviz Python module installed?
     """
     try:
-<<<<<<< HEAD
-        import graphviz
-    except ImportError:
-        return False
-    else:
-        del graphviz
-=======
         __import__("graphviz")
     except ImportError:
         return False
     else:
->>>>>>> 07ec3f5f
         return True
 
 
@@ -45,7 +28,6 @@
     """
     Are the graphviz tools installed?
     """
-
     r, w = os.pipe()
     os.close(w)
     try:
@@ -79,13 +61,6 @@
     return mm
 
 
-<<<<<<< HEAD
-class ElementMakerTests(TestCase):
-    """
-    Tests that ensure elementMaker generates correct HTML.
-    """
-
-=======
 @skipIf(not isGraphvizModuleInstalled(), "Graphviz module is not installed.")
 class ElementMakerTests(TestCase):
     """
@@ -96,30 +71,12 @@
         from .._visualize import elementMaker
         self.elementMaker = elementMaker
 
->>>>>>> 07ec3f5f
     def test_sortsAttrs(self):
         """
         L{elementMaker} orders HTML attributes lexicographically.
         """
         expected = r'<div a="1" b="2" c="3"></div>'
         self.assertEqual(expected,
-<<<<<<< HEAD
-                         elementMaker("div",
-                                      b='2',
-                                      a='1',
-                                      c='3'))
-
-    def test_quotesAttrs(self):
-        """
-        L{elementMaker} quotes HTML attributes correctly.
-        """
-        expected = r'<div a="1" b="a \" quote" c="a string"></div>'
-        self.assertEqual(expected,
-                         elementMaker("div",
-                                      b='a " quote',
-                                      a=1,
-                                      c="a string"))
-=======
                          self.elementMaker("div",
                                            b='2',
                                            a='1',
@@ -137,18 +94,13 @@
                                            b='a " quote',
                                            a=1,
                                            c="a string"))
->>>>>>> 07ec3f5f
 
     def test_noAttrs(self):
         """
         L{elementMaker} should render an element with no attributes.
         """
         expected = r'<div ></div>'
-<<<<<<< HEAD
-        self.assertEqual(expected, elementMaker("div"))
-=======
         self.assertEqual(expected, self.elementMaker("div"))
->>>>>>> 07ec3f5f
 
 
 @attributes(['name', 'children', 'attrs'])
@@ -178,11 +130,6 @@
     return not isinstance(element, HTMLElement)
 
 
-<<<<<<< HEAD
-class TableMakerTests(TestCase):
-    """
-    Tests that ensure tableMaker generates correctly structured tables.
-=======
 @skipIf(not isGraphvizModuleInstalled(), "Graphviz module is not installed.")
 class TableMakerTests(TestCase):
     """
@@ -191,18 +138,14 @@
 
     For more information, read the "HTML-Like Labels" section of
     U{http://www.graphviz.org/doc/info/shapes.html}.
->>>>>>> 07ec3f5f
     """
 
     def fakeElementMaker(self, name, *children, **attrs):
         return HTMLElement(name=name, children=children, attrs=attrs)
 
     def setUp(self):
-<<<<<<< HEAD
-=======
         from .._visualize import tableMaker
 
->>>>>>> 07ec3f5f
         self.inputLabel = "input label"
         self.port = "the port"
         self.tableMaker = functools.partial(tableMaker,
@@ -259,7 +202,6 @@
             return (not isLeaf(element)
                     and element.name == "td"
                     and element.attrs.get('colspan') == "2")
-<<<<<<< HEAD
 
         self.assertEqual(len(findElements(inputRow, hasCorrectColspan)),
                          1)
@@ -267,15 +209,6 @@
                                                            "output label 2"])
 
 
-=======
-
-        self.assertEqual(len(findElements(inputRow, hasCorrectColspan)),
-                         1)
-        self.assertEqual(findElements(outputRow, isLeaf), ["output label 1",
-                                                           "output label 2"])
-
-
->>>>>>> 07ec3f5f
 @skipIf(not isGraphvizModuleInstalled(), "Graphviz module is not installed.")
 @skipIf(not isGraphvizInstalled(), "Graphviz tools are not installed.")
 class IntegrationTests(TestCase):
@@ -381,6 +314,7 @@
              syspath=None,
              findMachines=None,
              print=None):
+        from .._visualize import tool
         return tool(
             _progname=progname or self.fakeProgname,
             _argv=argv or [self.fakeFQPN],
